--- conflicted
+++ resolved
@@ -1609,11 +1609,7 @@
     class UnixEventLoopTestsMixin(EventLoopTestsMixin):
         def setUp(self):
             super().setUp()
-<<<<<<< HEAD
             watcher = gbulb.GLibChildWatcher()
-=======
-            watcher = asyncio.SafeChildWatcher()
->>>>>>> 6beb11fd
             watcher.attach_loop(self.loop)
             asyncio.set_child_watcher(watcher)
 
@@ -1657,7 +1653,6 @@
                              SubprocessTestsMixin,
                              unittest.TestCase):
 
-<<<<<<< HEAD
         def create_event_loop(self):
             return gbulb.GLibEventLoop(GLib.main_context_default())
 
@@ -1668,47 +1663,6 @@
 
             def create_event_loop(self):
                 return gbulb.GLibEventLoop(gtk=True)
-=======
-            def create_event_loop(self):
-                return asyncio.SelectorEventLoop(
-                    selectors.KqueueSelector())
-
-            # kqueue doesn't support character devices (PTY) on Mac OS X older
-            # than 10.9 (Maverick)
-            @support.requires_mac_ver(10, 9)
-            def test_read_pty_output(self):
-                super().test_read_pty_output()
-
-            # kqueue doesn't support character devices (PTY) on Mac OS X older
-            # than 10.9 (Maverick)
-            @support.requires_mac_ver(10, 9)
-            def test_write_pty(self):
-                super().test_write_pty()
-
-    if hasattr(selectors, 'EpollSelector'):
-        class EPollEventLoopTests(UnixEventLoopTestsMixin,
-                                  SubprocessTestsMixin,
-                                  unittest.TestCase):
-
-            def create_event_loop(self):
-                return asyncio.SelectorEventLoop(selectors.EpollSelector())
-
-    if hasattr(selectors, 'PollSelector'):
-        class PollEventLoopTests(UnixEventLoopTestsMixin,
-                                 SubprocessTestsMixin,
-                                 unittest.TestCase):
-
-            def create_event_loop(self):
-                return asyncio.SelectorEventLoop(selectors.PollSelector())
-
-    # Should always exist.
-    class SelectEventLoopTests(UnixEventLoopTestsMixin,
-                               SubprocessTestsMixin,
-                               unittest.TestCase):
-
-        def create_event_loop(self):
-            return asyncio.SelectorEventLoop(selectors.SelectSelector())
->>>>>>> 6beb11fd
 
 
 class HandleTests(unittest.TestCase):
