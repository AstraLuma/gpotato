--- conflicted
+++ resolved
@@ -33,13 +33,8 @@
 class SelectorEventLoopTests(unittest.TestCase):
 
     def setUp(self):
-<<<<<<< HEAD
         self.loop = gbulb.GLibEventLoop(GLib.main_context_default())
-        events.set_event_loop(None)
-=======
-        self.loop = asyncio.SelectorEventLoop()
         asyncio.set_event_loop(None)
->>>>>>> 6beb11fd
 
     def tearDown(self):
         self.loop.close()
@@ -80,13 +75,8 @@
 
         cb = lambda: True
         self.loop.add_signal_handler(signal.SIGHUP, cb)
-<<<<<<< HEAD
         h = self.loop._sighandlers.get(signal.SIGHUP)
-        self.assertIsInstance(h, events.Handle)
-=======
-        h = self.loop._signal_handlers.get(signal.SIGHUP)
         self.assertIsInstance(h, asyncio.Handle)
->>>>>>> 6beb11fd
         self.assertEqual(h._callback, cb)
 
     @unittest.skip
